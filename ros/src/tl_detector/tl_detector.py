--- conflicted
+++ resolved
@@ -244,7 +244,7 @@
     def get_light_state_from_simulator(self, light):
         # assuming that simulator publishes the traffic light status in the sequence of nearest available light.
         # rospy.logwarn('ligt data type is --------%s\\n', light)
-        tl_state = -1
+        tl_state = TrafficLight.UNKNOWN
         # cnt = 1
         for tl in self.lights:
             distance = np.sqrt((tl.pose.pose.position.x - light.pose.pose.position.x)**2 + (tl.pose.pose.position.y - light.pose.pose.position.y)**2)
@@ -254,11 +254,7 @@
                 break
             # cnt +=1
             
-<<<<<<< HEAD
-        rospy.loginfo('traffic light state = %d', tl_state)
-=======
         # rospy.logwarn('traffic light state = %d', tl_state)
->>>>>>> 00174be7
         # rospy.logwarn(tl_state)
         return tl_state
 
