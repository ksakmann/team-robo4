--- conflicted
+++ resolved
@@ -23,17 +23,6 @@
 TODO Should we be using x, y, z for distance?
 TODO Implement distance_ahead instead of distance?
 '''
-
-
-<<<<<<< HEAD
-def qe(a, b, c):
-    tmp = b*b - 4*a*c
-    if tmp < 0:
-        rospy.logerr('Attempting square root of -ve number %s', b)
-        rospy.loginfo('error a:%s, b:%s, c:%s', a, b, c)
-
-    return (math.sqrt(max(0,tmp)) - b) / (2*a)
-=======
 def distance(waypoints, wp1, wp2):
         # TODO: Returns distance between waypoints indexed wp1 and wp2
         # Calculate distance along path
@@ -45,8 +34,6 @@
             wp1 = i
 
         return dist
-
->>>>>>> ac4f58c2
 
 class WaypointUpdater(object):
     def __init__(self):
